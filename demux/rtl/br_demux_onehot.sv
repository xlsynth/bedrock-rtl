--- conflicted
+++ resolved
@@ -55,13 +55,7 @@
   // Implementation
   //------------------------------------------
   assign out_valid = {NumSymbolsOut{in_valid}} & select;
-<<<<<<< HEAD
-  for (genvar i = 0; i < NumSymbolsOut; i++) begin : gen_outs
-    assign out[i] = in;
-  end
-=======
   assign out = {NumSymbolsOut{in}};
->>>>>>> 047f5263
 
   //------------------------------------------
   // Implementation checks
