--- conflicted
+++ resolved
@@ -45,27 +45,8 @@
   //------------------------------------------
   `BR_ASSERT_STATIC(legal_num_symbols_out_a, NumSymbolsOut >= 1)
   `BR_ASSERT_STATIC(legal_symbol_width_a, SymbolWidth >= 1)
-<<<<<<< HEAD
-
-  // We'd prefer to use BR_ASSERT_COMB_INTG here, but there seems to be a simulator bug
-  // with `$isunknown(some_particular_expression)` in immediate assertions? Root cause unknown.
-`ifdef BR_ASSERT_ON
-`ifndef BR_DISABLE_INTG_CHECKS
-`ifndef BR_DISABLE_ASSERT_IMM
-  // ri lint_check_waive ALWAYS_COMB
-  always_comb begin
-    assert ($isunknown(in_valid) || !in_valid || select < NumSymbolsOut)
-    else
-      `BR_ASSERT_ERROR(select_in_range_a, ($isunknown(
-                       in_valid) || !in_valid || select < NumSymbolsOut));
-  end
-`endif
-`endif
-`endif
-=======
   // ri lint_check_waive ALWAYS_COMB
   `BR_ASSERT_COMB_INTG(select_in_range_a, !in_valid || (select < NumSymbolsOut))
->>>>>>> 34db0d65
 
   if (EnableAssertFinalNotValid) begin : gen_assert_final
     `BR_ASSERT_FINAL(final_not_in_valid_a, !in_valid)
