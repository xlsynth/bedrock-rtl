--- conflicted
+++ resolved
@@ -12,7 +12,7 @@
 // See the License for the specific language governing permissions and
 // limitations under the License.
 
-// Bedrock-RTL Flow Demux with Select
+// Bedrock-RTL Flow Demux with Select (Unstable)
 //
 // A dataflow pipeline demux with explicit select.
 // Uses the AMBA-inspired ready-valid handshake protocol
@@ -24,6 +24,10 @@
 // both 1 on the same cycle. Otherwise, the stage is stalled.
 //
 // This is a purely combinational module with 0 delay.
+//
+// It is called "unstable" because the pop interface is not guaranteed
+// to follow the ready-valid stability convention, because the select
+// input could change while the selected pop interface is backpressuring.
 //
 // TODO(mgottscho): Write spec doc
 
@@ -52,6 +56,10 @@
     // ri lint_check_waive INPUT_NOT_READ HIER_NET_NOT_READ HIER_BRANCH_NOT_READ
     input logic rst,
 
+    // Select can potentially change independently of the push and pop interfaces, which
+    // is why this module is called "unstable": if the select changes while the connected
+    // pop interface is backpressuring, then the ready-valid stability guarantee will be
+    // violated on that previously selected pop interface.
     input logic [SelectWidth-1:0] select,
 
     output logic             push_ready,
@@ -59,8 +67,11 @@
     input  logic [Width-1:0] push_data,
 
     input  logic [NumFlows-1:0]            pop_ready,
+    // These are labeled explicitly as unstable so that users understand
+    // they may not rigorously follow the ready-valid stability guarantee (unless
+    // the select signal is used in a more constrained fashion).
     output logic [NumFlows-1:0]            pop_valid_unstable,
-    output logic [NumFlows-1:0][Width-1:0] pop_data
+    output logic [NumFlows-1:0][Width-1:0] pop_data_unstable
 );
 
   //------------------------------------------
@@ -83,13 +94,6 @@
       .data (push_data)
   );
 
-  if (EnableCoverPushBackpressure && EnableAssertPushValidStability)
-  begin : gen_select_stability_check
-    // If push_valid is backpressured, the select must be stable
-    // to maintain valid stability on the pop side.
-    `BR_ASSERT_INTG(select_stability_a, (push_valid && !push_ready) |=> $stable(select))
-  end
-
   //------------------------------------------
   // Implementation
   //------------------------------------------
@@ -97,12 +101,10 @@
   // Lint waivers are safe because we assert select is always in range.
   // ri lint_check_waive VAR_INDEX_READ
   assign push_ready = pop_ready[select];
+  // The ternary expression is needed to ensure pop_valid_unstable is 0 (and not X)
+  // when select is X and push_valid is 0.
   // ri lint_check_waive VAR_SHIFT TRUNC_LSHIFT
-<<<<<<< HEAD
-  assign pop_valid_unstable = push_valid << select;
-=======
-  assign pop_valid  = push_valid ? (push_valid << select) : '0;
->>>>>>> 91c426a8
+  assign pop_valid_unstable = push_valid ? (push_valid << select) : '0;
   // Replicate pop_data to all flows; this is okay since pop_data[i]
   // is only valid when pop_valid_unstable[i] is high.
   always_comb begin
@@ -114,6 +116,30 @@
   //------------------------------------------
   // Implementation checks
   //------------------------------------------
+  for (genvar i = 0; i < NumFlows; i++) begin : gen_pop_unstable_checks
+    if (EnableAssertPushValidStability) begin : gen_stable_push_valid
+      `BR_ASSERT_IMPL(pop_valid_instability_caused_by_select_a,
+                      ##1 !pop_ready[i] && $stable(
+                          pop_ready[i]
+                      ) && $fell(
+                          pop_valid_unstable[i]
+                      ) |-> !$stable(
+                          select
+                      ))
+      if (EnableAssertPushDataStability) begin : gen_stable_push_data
+        `BR_ASSERT_IMPL(pop_data_instability_caused_by_select_a,
+                        ##1 !pop_ready[i] && pop_valid[i] && $stable(
+                            pop_ready[i]
+                        ) && $stable(
+                            pop_valid
+                        ) && !$stable(
+                            pop_data_unstable[i]
+                        ) |-> !$stable(
+                            select
+                        ))
+      end
+    end
+  end
 
   br_flow_checks_valid_data_impl #(
       .NumFlows(NumFlows),
