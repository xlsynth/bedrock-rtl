--- conflicted
+++ resolved
@@ -271,21 +271,12 @@
   //------------------------------------------
   // Implementation checks
   //------------------------------------------
-<<<<<<< HEAD
-
-  // Check pop side validity and data stability
-=======
->>>>>>> f6b5ccab
   br_flow_checks_valid_data_impl #(
       .NumFlows(1),
       .Width(PopWidth + 1 + MetadataWidth),
       .EnableCoverBackpressure(1),
       .EnableAssertValidStability(1),
       .EnableAssertDataStability(1),
-<<<<<<< HEAD
-      .EnableAssertDataKnown(EnableAssertPushDataKnown),
-=======
->>>>>>> f6b5ccab
       .EnableAssertFinalNotValid(EnableAssertFinalNotValid)
   ) br_flow_checks_valid_data_impl (
       .clk,
