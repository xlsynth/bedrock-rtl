--- conflicted
+++ resolved
@@ -38,24 +38,8 @@
   //------------------------------------------
   `BR_ASSERT_STATIC(legal_num_symbols_in_a, NumSymbolsIn >= 2)
   `BR_ASSERT_STATIC(legal_symbol_width_a, SymbolWidth >= 1)
-
-  // We'd prefer to use BR_ASSERT_COMB_INTG here, but there seems to be a simulator bug
-  // with `$isunknown(some_particular_expression)` in immediate assertions? Root cause unknown.
-`ifdef BR_ASSERT_ON
-`ifndef BR_DISABLE_INTG_CHECKS
-`ifndef BR_DISABLE_ASSERT_IMM
   // ri lint_check_waive ALWAYS_COMB
-<<<<<<< HEAD
-  always_comb begin
-    assert ($isunknown(select) || $onehot0(select))
-    else `BR_ASSERT_ERROR(select_onehot0_a, ($isunknown(select) || $onehot0(select)));
-  end
-`endif
-`endif
-`endif
-=======
   `BR_ASSERT_COMB_INTG(select_onehot0_a, $onehot0(select))
->>>>>>> 34db0d65
 
   //------------------------------------------
   // Implementation
